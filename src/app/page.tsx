--- conflicted
+++ resolved
@@ -30,7 +30,7 @@
     )
   }
   
-  // For main domain, show Freedom by Design homepage
+  // For main domain, show Business Systemizer homepage
   return (
     <div className="min-h-screen bg-gradient-to-br from-blue-50 to-purple-50">
       <div className="max-w-6xl mx-auto px-6 py-12">
@@ -68,13 +68,8 @@
               <CogIcon className="w-6 h-6" />
               Start Systemizing
             </Link>
-<<<<<<< HEAD
 
             <Link
-=======
-            
-            <Link 
->>>>>>> 7b0a6b55
               href="/dashboard"
               className="border border-gray-300 hover:bg-gray-50 text-gray-700 px-8 py-4 rounded-lg inline-flex items-center gap-3"
             >
